/*! @asymmetrik/leaflet-d3-1.0.1 - Copyright (c) 2007-2017 Asymmetrik Ltd, a Maryland Corporation*/
(function (global, factory) {
	typeof exports === 'object' && typeof module !== 'undefined' ? factory(exports) :
	typeof define === 'function' && define.amd ? define(['exports'], factory) :
	(factory((global.leafletD3 = global.leafletD3 || {})));
}(this, (function (exports) { 'use strict';

/**
 * L is defined by the Leaflet library, see git://github.com/Leaflet/Leaflet.git for documentation
 * We extent L.Layer if it exists, L.Class otherwise. This is for backwards-compatibility with
 * Leaflet < 1.x
 */
L.HexbinLayer = (L.Layer ? L.Layer : L.Class).extend({
	includes: [ L.Mixin.Events ],

	options : {
		radius : 10,
		opacity: 0.5,
		duration: 200,
		lng: function(d) {
			return d[0];
		},
		lat: function(d) {
			return d[1];
		},
		value: function(d) {
			return d.length;
		},
		valueFloor: undefined,
		valueCeil: undefined,
		colorRange: [ '#f7fbff', '#08306b' ],

		onmouseover: undefined,
		onmouseout: undefined,
		click: undefined
	},

	initialize : function(options) {
		L.setOptions(this, options);

		this._hexLayout = d3_hexbin.hexbin()
			.radius(this.options.radius)
			.x(function(d) { return d.point[0]; })
			.y(function(d) { return d.point[1]; });

		this._data = [];
		this._colorScale = d3.scaleLinear()
			.range(this.options.colorRange)
			.clamp(true);

	},

	onAdd : function(map) {
		this._map = map;

		// Create a container for svg.
		this._initContainer();

		// Set up events
		map.on({ 'moveend': this._redraw }, this);

		// Initial draw
		this._redraw();
	},

	onRemove : function(map) {
		this._destroyContainer();

		// Remove events
		map.off({ 'moveend': this._redraw }, this);

		this._container = null;
		this._map = null;

		// Explicitly will leave the data array alone in case the layer will be shown again
		//this._data = [];
	},

	_initContainer : function() {
		// If the container is null or the overlay pane is empty, create the svg element for drawing
		if (null == this._container) {
			var overlayPane = this._map.getPanes().overlayPane;
			this._container = d3.select(overlayPane).append('svg')
				.attr('class', 'leaflet-layer leaflet-zoom-hide');
		}

	},

	_destroyContainer: function() {
		// Remove the svg element
		if (null != this._container) {
			this._container.remove();
		}
	},

	// (Re)draws the hexbin group
	_redraw : function() {
		var that = this;

		if (!that._map) {
			return;
		}

		// Generate the mapped version of the data
		var data = that._data.map(function(d) {
			var lng = that.options.lng(d);
			var lat = that.options.lat(d);

			var point = that._project([ lng, lat ]);
			return { o: d, point: point };
		});

		var zoom = this._map.getZoom();

		// Determine the bounds from the data and scale the overlay
		var padding = this.options.radius * 2;
		var bounds = this._getBounds(data);
		var width = (bounds.max[0] - bounds.min[0]) + (2 * padding),
			height = (bounds.max[1] - bounds.min[1]) + (2 * padding),
			marginTop = bounds.min[1] - padding,
			marginLeft = bounds.min[0] - padding;

		//this._hexLayout.size([ width, height ]);
		this._container
			.attr('width', width).attr('height', height)
			.style('margin-left', marginLeft + 'px')
			.style('margin-top', marginTop + 'px');

		// Select the hex group for the current zoom level. This has
		// the effect of recreating the group if the zoom level has changed
		var join = this._container.selectAll('g.hexbin')
			.data([ zoom ], function(d) { return d; });

		// enter
		var enter = join.enter().append('g')
			.attr('class', function(d) { return 'hexbin zoom-' + d; });

		// enter + update
		var enterUpdate = enter.merge(join);
		enterUpdate.attr('transform', 'translate(' + -marginLeft + ',' + -marginTop + ')');

		// exit
		join.exit().remove();

		// add the hexagons to the select
		this._createHexagons(enterUpdate, data);

	},

	_createHexagons : function(g, data) {
		var that = this;

		// Create the bins using the hexbin layout
		var bins = that._hexLayout(data);

		// Determine the extent of the values
		var extent = d3.extent(bins, function(d) {
			return that.options.value(d);
		});
		if (null == extent[0]) extent[0] = 0;
		if (null == extent[1]) extent[1] = 0;
		if (null != that.options.valueFloor) extent[0] = that.options.valueFloor;
		if (null != that.options.valueCeil) extent[1] = that.options.valueCeil;

		// Match the domain cardinality to that of the color range, to allow for a polylinear scale
		var domain = that._linearlySpace(extent[0], extent[1], that._colorScale.range().length);

		// Set the colorscale domain
		that._colorScale.domain(domain);

		// Join - Join the Hexagons to the data
		var join = g.selectAll('path.hexbin-hexagon')
			.data(bins, function(d) { return d.x + ':' + d.y; });

		// Update - set the fill and opacity on a transition (opacity is re-applied in case the enter transition was cancelled)
		join.transition().duration(that.options.duration)
			.attr('fill', function(d) { return that._colorScale(that.options.value(d)); })
			.attr('fill-opacity', that.options.opacity)
			.attr('stroke-opacity', that.options.opacity);

		// Enter - establish the path, the fill, and the initial opacity
		join.enter().append('path').attr('class', 'hexbin-hexagon')
			.attr('d', function(d) { return 'M' + d.x + ',' + d.y + that._hexLayout.hexagon(); })
			.attr('fill', function(d) { return that._colorScale(that.options.value(d)); })
			.attr('fill-opacity', 0.01)
			.attr('stroke-opacity', 0.01)
			.on('mouseover', function(d, i) {
				if(null != that.options.onmouseover) {
					that.options.onmouseover(d, this, that);
				}
			})
			.on('mouseout', function(d, i) {
				if(null != that.options.onmouseout) {
					that.options.onmouseout(d, this, that);
				}
			})
			.on('click', function(d, i) {
				if(null != that.options.onclick) {
					that.options.onclick(d, this, that);
				}
			})
			.transition().duration(that.options.duration)
				.attr('fill-opacity', that.options.opacity)
				.attr('stroke-opacity', that.options.opacity);

		// Exit
		join.exit()
			.transition().duration(that.options.duration)
			.attr('fill-opacity', 0.01)
			.attr('stroke-opacity', 0.01)
			.remove();

<<<<<<< HEAD
		/* 
		 * Setter for the data
		 */
		data : function(data) {
			this._data = (null != data)? data : [];
			this._latlngs = this._data.map(function(d){ return L.latLng(d[0], d[1]); });
			this._redraw();
			return this;
		},
=======
	},
>>>>>>> 46fbfe32

	_project : function(coord) {
		var point = this._map.latLngToLayerPoint([ coord[1], coord[0] ]);
		return [ point.x, point.y ];
	},

<<<<<<< HEAD
		/*
		 * Getter/setter for the mouseover function
		 */
		onmouseover: function(mouseoverFn) {
			this.options.onmouseover = mouseoverFn;
			this._redraw();
			return this;
		},

		/*
		 * Getter/setter for the mouseout function
		 */
		onmouseout: function(mouseoutFn) {
			this.options.onmouseout = mouseoutFn;
			this._redraw();
			return this;
		},

		/*
		 * Getter/setter for the click function
		 */
		onclick: function(clickFn) {
			this.options.onclick = clickFn;
			this._redraw();
			return this;
		},


		/*
		 * Returns an array of the points in the path, or nested arrays of points in case of multi-polyline.
	     */
		getLatLngs: function () {
			return this._latlngs;
		},

		/*
		 * Get path geometry as GeoJSON
		 */
		toGeoJSON: function () {
			var multi = this._latlngs[0].isArray && this._latlngs[0] instanceof Array;
			var coords = L.GeoJSON.latLngsToCoords(this._latlngs, multi ? 1 : 0);
			return L.GeoJSON.getFeature(this, {
				type: (multi ? 'Multi' : '') + 'LineString',
				coordinates: coords
			});
=======
	_getBounds: function(data) {
		if(null == data || data.length < 1) {
			return { min: [ 0, 0 ], max: [ 0, 0 ]};
>>>>>>> 46fbfe32
		}

		// bounds is [[min long, min lat], [max long, max lat]]
		var bounds = [ [ 999, 999 ], [ -999, -999 ] ];

		data.forEach(function(element) {
			var x = element.point[0];
			var y = element.point[1];

			bounds[0][0] = Math.min(bounds[0][0], x);
			bounds[0][1] = Math.min(bounds[0][1], y);
			bounds[1][0] = Math.max(bounds[1][0], x);
			bounds[1][1] = Math.max(bounds[1][1], y);
		});

		return { min: bounds[0], max: bounds[1] };
	},

	_linearlySpace: function(from, to, length) {
		var arr = new Array(length);
		var step = (to - from) / Math.max(length - 1, 1);

		for (var i = 0; i < length; ++i) {
			arr[i] = from + (i * step);
		}

		return arr;
	},

	/*
	 * Setter for the data
	 */
	data : function(data) {
		this._data = (null != data)? data : [];
		this._redraw();
		return this;
	},

	/*
	 * Getter/setter for the colorScale
	 */
	colorScale: function(colorScale) {
		if(undefined === colorScale) {
			return this._colorScale;
		}

		this._colorScale = colorScale;
		this._redraw();
		return this;
	},

	/*
	 * Getter/Setter for the value function
	 */
	value: function(valueFn) {
		if(undefined === valueFn) {
			return this.options.value;
		}

		this.options.value = valueFn;
		this._redraw();
		return this;
	},

	/*
	 * Getter/setter for the mouseover function
	 */
	onmouseover: function(mouseoverFn) {
		this.options.onmouseover = mouseoverFn;
		//this._redraw();
		return this;
	},

	/*
	 * Getter/setter for the mouseout function
	 */
	onmouseout: function(mouseoutFn) {
		this.options.onmouseout = mouseoutFn;
		//this._redraw();
		return this;
	},

	/*
	 * Getter/setter for the click function
	 */
	onclick: function(clickFn) {
		this.options.onclick = clickFn;
		//this._redraw();
		return this;
	}

});

L.hexbinLayer = function(options) {
	return new L.HexbinLayer(options);
};

/**
 * L is defined by the Leaflet library, see git://github.com/Leaflet/Leaflet.git for documentation
 * We extent L.Layer if it exists, L.Class otherwise. This is for backwards-compatibility with
 * Leaflet < 1.x
 */
L.PingLayer = (L.Layer ? L.Layer : L.Class).extend({
	includes: [ L.Mixin.Events ],

	/*
	 * Configuration
	 */
	options : {
		lng: function(d) {
			return d[0];
		},
		lat: function(d) {
			return d[1];
		},
		fps: 32,
		duration: 800
	},

	_lastUpdate: Date.now(),
	_fps: 0,

	_mapBounds: undefined,

	/*
	 * Public Methods
	 */

	/*
	 * Getter/setter for the radius
	 */
	radiusScale: function(radiusScale) {
		if(undefined === radiusScale) {
			return this._radiusScale;
		}

		this._radiusScale = radiusScale;
		return this;
	},

	/*
	 * Getter/setter for the opacity
	 */
	opacityScale: function(opacityScale) {
		if(undefined === opacityScale) {
			return this._opacityScale;
		}

		this._opacityScale = opacityScale;
		return this;
	},

	// Initialization of the plugin
	initialize : function(options) {
		L.setOptions(this, options);

		this._radiusScale = d3.scalePow().exponent(0.35)
			.domain([ 0, this.options.duration ])
			.range([ 3, 15 ])
			.clamp(true);
		this._opacityScale = d3.scaleLinear()
			.domain([ 0, this.options.duration ])
			.range([ 1, 0 ])
			.clamp(true);
	},

	// Called when the plugin layer is added to the map
	onAdd : function(map) {
		this._map = map;

		// Init the state of the simulation
		this._running = false;

		// Create a container for svg.
		this._container = this._initContainer();
		this._updateContainer();

		// Set up events
		map.on({'move': this._move}, this);
	},

	// Called when the plugin layer is removed from the map
	onRemove : function(map) {
		this._destroyContainer();

		// Remove events
		map.off({'move': this._move}, this);

		this._container = null;
		this._map = null;
		this._data = null;
	},

	/*
	 * Method by which to "add" pings
	 */
	ping : function(data, cssClass) {
		this._add(data, cssClass);
		this._expire();

		// Start timer if not active
		if(!this._running && this._data.length > 0) {
			this._running = true;
			this._lastUpdate = Date.now();

			var that = this;
			d3.timer(function() { return that._update.apply(that); });
		}

		return this;
	},

	getFps : function() {
		return this._fps;
	},

	getCount : function() {
		return this._data.length;
	},

	/*
	 * Private Methods
	 */

	// Initialize the Container - creates the svg pane
	_initContainer : function() {
		var container = null;

		// If the container is null or the overlay pane is empty, create the svg element for drawing
		if (null == this._container) {
			var overlayPane = this._map.getPanes().overlayPane;
			container = d3.select(overlayPane).append('svg')
				.attr('class', 'leaflet-layer leaflet-zoom-hide');
		}

		return container;
	},

	// Update the container - Updates the dimensions of the svg pane
	_updateContainer : function() {
		var bounds = this._getMapBounds();
		this._mapBounds = bounds;

		this._container
			.attr('width', bounds.width).attr('height', bounds.height)
			.style('margin-left', bounds.left + 'px')
			.style('margin-top', bounds.top + 'px');
	},

	// Cleanup the svg pane
	_destroyContainer: function() {
		// Remove the svg element
		if(null != this._container) {
			this._container.remove();
		}
	},

	// Calculate the current map bounds
	_getMapBounds: function() {
		var latLongBounds = this._map.getBounds();
		var ne = this._map.latLngToLayerPoint(latLongBounds.getNorthEast());
		var sw = this._map.latLngToLayerPoint(latLongBounds.getSouthWest());

		var bounds = {
			width: ne.x - sw.x,
			height: sw.y - ne.y,
			left: sw.x,
			top: ne.y
		};

		return bounds;
	},

	// Update the map based on zoom/pan/move
	_move: function() {
		this._updateContainer();
	},

	// Add a ping to the map
	_add : function(data, cssClass) {
		// Lazy init the data array
		if(null == this._data) this._data = [];

		// Derive the spatial data
		var geo = [ this.options.lat(data), this.options.lng(data) ];
		var point = this._map.latLngToLayerPoint(geo);
		var mapBounds = this._mapBounds;

		// Add the data to the list of pings
		var circle = {
			geo: geo,
			x: point.x - mapBounds.left, y: point.y - mapBounds.top,
			ts: Date.now(),
			nts: 0
		};
		circle.c = this._container.append('circle')
			.attr('class', (null != cssClass)? 'ping ' + cssClass : 'ping')
			.attr('cx', circle.x)
			.attr('cy', circle.y)
			.attr('r', this.radiusScale().range()[0]);

		// Push new circles
		this._data.push(circle);
	},

	// Main update loop
	_update : function() {
		var nowTs = Date.now();
		if(null == this._data) this._data = [];

		var maxIndex = -1;

		// Update everything
		for(var i=0; i < this._data.length; i++) {
			var d = this._data[i];
			var age = nowTs - d.ts;

			if(this.options.duration < age) {
				// If the blip is beyond it's life, remove it from the dom and track the lowest index to remove
				d.c.remove();
				maxIndex = i;
			}
 else {

				// If the blip is still alive, process it
				if(d.nts < nowTs) {
					d.c.attr('r', this.radiusScale()(age))
					   .attr('fill-opacity', this.opacityScale()(age))
					   .attr('stroke-opacity', this.opacityScale()(age));
					d.nts = Math.round(nowTs + 1000/this.options.fps);
				}
			}
		}

		// Delete all the aged off data at once
		if(maxIndex > -1) {
			this._data.splice(0, maxIndex + 1);
		}

		// The return function dictates whether the timer loop will continue
		this._running = (this._data.length > 0);

		if(this._running) {
			this._fps = 1000/(nowTs - this._lastUpdate);
			this._lastUpdate = nowTs;
		}

		return !this._running;
	},

	// Expire old pings
	_expire : function() {
		var maxIndex = -1;
		var nowTs = Date.now();

		// Search from the front of the array
		for(var i=0; i < this._data.length; i++) {
			var d = this._data[i];
			var age = nowTs - d.ts;

			if(this.options.duration < age) {
				// If the blip is beyond it's life, remove it from the dom and track the lowest index to remove
				d.c.remove();
				maxIndex = i;
			}
 else {
				break;
			}
		}

		// Delete all the aged off data at once
		if(maxIndex > -1) {
			this._data.splice(0, maxIndex + 1);
		}
	}

});

L.pingLayer = function(options) {
	return new L.PingLayer(options);
};

Object.defineProperty(exports, '__esModule', { value: true });

})));
//# sourceMappingURL=leaflet-d3.js.map<|MERGE_RESOLUTION|>--- conflicted
+++ resolved
@@ -200,8 +200,8 @@
 				}
 			})
 			.transition().duration(that.options.duration)
-				.attr('fill-opacity', that.options.opacity)
-				.attr('stroke-opacity', that.options.opacity);
+			.attr('fill-opacity', that.options.opacity)
+			.attr('stroke-opacity', that.options.opacity);
 
 		// Exit
 		join.exit()
@@ -210,76 +210,16 @@
 			.attr('stroke-opacity', 0.01)
 			.remove();
 
-<<<<<<< HEAD
-		/* 
-		 * Setter for the data
-		 */
-		data : function(data) {
-			this._data = (null != data)? data : [];
-			this._latlngs = this._data.map(function(d){ return L.latLng(d[0], d[1]); });
-			this._redraw();
-			return this;
-		},
-=======
-	},
->>>>>>> 46fbfe32
+	},
 
 	_project : function(coord) {
 		var point = this._map.latLngToLayerPoint([ coord[1], coord[0] ]);
 		return [ point.x, point.y ];
 	},
 
-<<<<<<< HEAD
-		/*
-		 * Getter/setter for the mouseover function
-		 */
-		onmouseover: function(mouseoverFn) {
-			this.options.onmouseover = mouseoverFn;
-			this._redraw();
-			return this;
-		},
-
-		/*
-		 * Getter/setter for the mouseout function
-		 */
-		onmouseout: function(mouseoutFn) {
-			this.options.onmouseout = mouseoutFn;
-			this._redraw();
-			return this;
-		},
-
-		/*
-		 * Getter/setter for the click function
-		 */
-		onclick: function(clickFn) {
-			this.options.onclick = clickFn;
-			this._redraw();
-			return this;
-		},
-
-
-		/*
-		 * Returns an array of the points in the path, or nested arrays of points in case of multi-polyline.
-	     */
-		getLatLngs: function () {
-			return this._latlngs;
-		},
-
-		/*
-		 * Get path geometry as GeoJSON
-		 */
-		toGeoJSON: function () {
-			var multi = this._latlngs[0].isArray && this._latlngs[0] instanceof Array;
-			var coords = L.GeoJSON.latLngsToCoords(this._latlngs, multi ? 1 : 0);
-			return L.GeoJSON.getFeature(this, {
-				type: (multi ? 'Multi' : '') + 'LineString',
-				coordinates: coords
-			});
-=======
 	_getBounds: function(data) {
 		if(null == data || data.length < 1) {
 			return { min: [ 0, 0 ], max: [ 0, 0 ]};
->>>>>>> 46fbfe32
 		}
 
 		// bounds is [[min long, min lat], [max long, max lat]]
@@ -312,8 +252,9 @@
 	/*
 	 * Setter for the data
 	 */
-	data : function(data) {
+	data: function(data) {
 		this._data = (null != data)? data : [];
+		this._latlngs = this._data.map(function(d) { return L.latLng(d[0], d[1]); });
 		this._redraw();
 		return this;
 	},
@@ -369,6 +310,25 @@
 		this.options.onclick = clickFn;
 		//this._redraw();
 		return this;
+	},
+
+	/*
+	 * Returns an array of the points in the path, or nested arrays of points in case of multi-polyline.
+	 */
+	getLatLngs: function () {
+		return this._latlngs;
+	},
+
+	/*
+	 * Get path geometry as GeoJSON
+	 */
+	toGeoJSON: function () {
+		var multi = this._latlngs[0].isArray && this._latlngs[0] instanceof Array;
+		var coords = L.GeoJSON.latLngsToCoords(this._latlngs, multi ? 1 : 0);
+		return L.GeoJSON.getFeature(this, {
+			type: (multi ? 'Multi' : '') + 'LineString',
+			coordinates: coords
+		});
 	}
 
 });
