/*! @asymmetrik/leaflet-d3-1.0.1 - Copyright (c) 2007-2017 Asymmetrik Ltd, a Maryland Corporation*/
(function (global, factory) {
	typeof exports === 'object' && typeof module !== 'undefined' ? factory(exports) :
	typeof define === 'function' && define.amd ? define(['exports'], factory) :
	(factory((global.leafletD3 = global.leafletD3 || {})));
}(this, (function (exports) { 'use strict';

/**
 * L is defined by the Leaflet library, see git://github.com/Leaflet/Leaflet.git for documentation
 * We extent L.Layer if it exists, L.Class otherwise. This is for backwards-compatibility with
 * Leaflet < 1.x
 */
L.HexbinLayer = (L.Layer ? L.Layer : L.Class).extend({
	includes: [ L.Mixin.Events ],

	options : {
		radius : 10,
		opacity: 0.5,
		duration: 200,
		lng: function(d) {
			return d[0];
		},
		lat: function(d) {
			return d[1];
		},
		value: function(d) {
			return d.length;
		},
		valueFloor: undefined,
		valueCeil: undefined,
		colorRange: [ '#f7fbff', '#08306b' ],

		onmouseover: undefined,
		onmouseout: undefined,
		click: undefined
	},

	initialize : function(options) {
		L.setOptions(this, options);

		this._hexLayout = d3_hexbin.hexbin()
			.radius(this.options.radius)
			.x(function(d) { return d.point[0]; })
			.y(function(d) { return d.point[1]; });

		this._data = [];
		this._colorScale = d3.scaleLinear()
			.range(this.options.colorRange)
			.clamp(true);

	},

	onAdd : function(map) {
		this._map = map;

		// Create a container for svg.
		this._initContainer();

		// Set up events
		map.on({ 'moveend': this._redraw }, this);

		// Initial draw
		this._redraw();
	},

	onRemove : function(map) {
		this._destroyContainer();

		// Remove events
		map.off({ 'moveend': this._redraw }, this);

		this._container = null;
		this._map = null;

		// Explicitly will leave the data array alone in case the layer will be shown again
		//this._data = [];
	},

	_initContainer : function() {
		// If the container is null or the overlay pane is empty, create the svg element for drawing
		if (null == this._container) {
			var overlayPane = this._map.getPanes().overlayPane;
			this._container = d3.select(overlayPane).append('svg')
				.attr('class', 'leaflet-layer leaflet-zoom-hide');
		}

	},

	_destroyContainer: function() {
		// Remove the svg element
		if (null != this._container) {
			this._container.remove();
		}
	},

	// (Re)draws the hexbin group
	_redraw : function() {
		var that = this;

		if (!that._map) {
			return;
		}

<<<<<<< HEAD
			// Update - set the fill and opacity on a transition (opacity is re-applied in case the enter transition was cancelled)
			join.transition().duration(that.options.duration)
				.attr('fill', function(d){
					var val = that.options.value(d);
					return val ? that._colorScale(val) : 'none';
				})
				.attr('fill-opacity', that.options.opacity)
				.attr('stroke-opacity', that.options.opacity);
	
			// Enter - establish the path, the fill, and the initial opacity
			join.enter().append('path').attr('class', 'hexbin-hexagon')
				.attr('d', function(d){ return 'M' + d.x + ',' + d.y + that._hexLayout.hexagon(); })
				.attr('fill', function(d){
					var val = that.options.value(d);
					return val ? that._colorScale(val) : 'none';
				})
				.attr('fill-opacity', 0.01)
				.attr('stroke-opacity', 0.01)
				.on('mouseover', function(d, i) {
					if(null != that.options.onmouseover) {
						that.options.onmouseover(d, this, that);
					}
				})
				.on('mouseout', function(d, i) {
					if(null != that.options.onmouseout) {
						that.options.onmouseout(d, this, that);
					}
				})
				.on('click', function(d, i) {
					if(null != that.options.onclick) {
						that.options.onclick(d, this, that);
					}
				})
				.transition().duration(that.options.duration)
					.attr('fill-opacity', that.options.opacity)
					.attr('stroke-opacity', that.options.opacity);

			// Exit
			join.exit().transition().duration(that.options.duration)
				.attr('fill-opacity', 0.01)
				.attr('stroke-opacity', 0.01)
				.remove();

		},

		_project : function(coord) {
			var point = this._map.latLngToLayerPoint([ coord[1], coord[0] ]);
			return [ point.x, point.y ];
		},

		_getBounds: function(data){
			var that = this;

			if(null == data || data.length < 1){
				return { min: [0,0], max: [0,0]};
			}

			// bounds is [[min long, min lat], [max long, max lat]]
			var bounds = [[999, 999], [-999, -999]];

			data.forEach(function(element){
				var x = element.point[0];
				var y = element.point[1];

				bounds[0][0] = Math.min(bounds[0][0], x);
				bounds[0][1] = Math.min(bounds[0][1], y);
				bounds[1][0] = Math.max(bounds[1][0], x);
				bounds[1][1] = Math.max(bounds[1][1], y);
			});

			return { min: bounds[0], max: bounds[1] };
		},

		_linearlySpace: function(from, to, length){
			var arr = new Array(length);
			var step = (to - from) / Math.max(length - 1, 1);

			for (var i = 0; i < length; ++i) {
				arr[i] = from + (i * step);
			}
=======
		// Generate the mapped version of the data
		var data = that._data.map(function(d) {
			var lng = that.options.lng(d);
			var lat = that.options.lat(d);

			var point = that._project([ lng, lat ]);
			return { o: d, point: point };
		});

		var zoom = this._map.getZoom();

		// Determine the bounds from the data and scale the overlay
		var padding = this.options.radius * 2;
		var bounds = this._getBounds(data);
		var width = (bounds.max[0] - bounds.min[0]) + (2 * padding),
			height = (bounds.max[1] - bounds.min[1]) + (2 * padding),
			marginTop = bounds.min[1] - padding,
			marginLeft = bounds.min[0] - padding;

		//this._hexLayout.size([ width, height ]);
		this._container
			.attr('width', width).attr('height', height)
			.style('margin-left', marginLeft + 'px')
			.style('margin-top', marginTop + 'px');

		// Select the hex group for the current zoom level. This has
		// the effect of recreating the group if the zoom level has changed
		var join = this._container.selectAll('g.hexbin')
			.data([ zoom ], function(d) { return d; });

		// enter
		var enter = join.enter().append('g')
			.attr('class', function(d) { return 'hexbin zoom-' + d; });

		// enter + update
		var enterUpdate = enter.merge(join);
		enterUpdate.attr('transform', 'translate(' + -marginLeft + ',' + -marginTop + ')');

		// exit
		join.exit().remove();

		// add the hexagons to the select
		this._createHexagons(enterUpdate, data);

	},

	_createHexagons : function(g, data) {
		var that = this;

		// Create the bins using the hexbin layout
		var bins = that._hexLayout(data);

		// Determine the extent of the values
		var extent = d3.extent(bins, function(d) {
			return that.options.value(d);
		});
		if (null == extent[0]) extent[0] = 0;
		if (null == extent[1]) extent[1] = 0;
		if (null != that.options.valueFloor) extent[0] = that.options.valueFloor;
		if (null != that.options.valueCeil) extent[1] = that.options.valueCeil;

		// Match the domain cardinality to that of the color range, to allow for a polylinear scale
		var domain = that._linearlySpace(extent[0], extent[1], that._colorScale.range().length);

		// Set the colorscale domain
		that._colorScale.domain(domain);

		// Join - Join the Hexagons to the data
		var join = g.selectAll('path.hexbin-hexagon')
			.data(bins, function(d) { return d.x + ':' + d.y; });

		// Update - set the fill and opacity on a transition (opacity is re-applied in case the enter transition was cancelled)
		join.transition().duration(that.options.duration)
			.attr('fill', function(d) { return that._colorScale(that.options.value(d)); })
			.attr('fill-opacity', that.options.opacity)
			.attr('stroke-opacity', that.options.opacity);

		// Enter - establish the path, the fill, and the initial opacity
		join.enter().append('path').attr('class', 'hexbin-hexagon')
			.attr('d', function(d) { return 'M' + d.x + ',' + d.y + that._hexLayout.hexagon(); })
			.attr('fill', function(d) { return that._colorScale(that.options.value(d)); })
			.attr('fill-opacity', 0.01)
			.attr('stroke-opacity', 0.01)
			.on('mouseover', function(d, i) {
				if(null != that.options.onmouseover) {
					that.options.onmouseover(d, this, that);
				}
			})
			.on('mouseout', function(d, i) {
				if(null != that.options.onmouseout) {
					that.options.onmouseout(d, this, that);
				}
			})
			.on('click', function(d, i) {
				if(null != that.options.onclick) {
					that.options.onclick(d, this, that);
				}
			})
			.transition().duration(that.options.duration)
				.attr('fill-opacity', that.options.opacity)
				.attr('stroke-opacity', that.options.opacity);
>>>>>>> 46fbfe32

		// Exit
		join.exit()
			.transition().duration(that.options.duration)
			.attr('fill-opacity', 0.01)
			.attr('stroke-opacity', 0.01)
			.remove();

	},

	_project : function(coord) {
		var point = this._map.latLngToLayerPoint([ coord[1], coord[0] ]);
		return [ point.x, point.y ];
	},

	_getBounds: function(data) {
		if(null == data || data.length < 1) {
			return { min: [ 0, 0 ], max: [ 0, 0 ]};
		}

		// bounds is [[min long, min lat], [max long, max lat]]
		var bounds = [ [ 999, 999 ], [ -999, -999 ] ];

		data.forEach(function(element) {
			var x = element.point[0];
			var y = element.point[1];

			bounds[0][0] = Math.min(bounds[0][0], x);
			bounds[0][1] = Math.min(bounds[0][1], y);
			bounds[1][0] = Math.max(bounds[1][0], x);
			bounds[1][1] = Math.max(bounds[1][1], y);
		});

		return { min: bounds[0], max: bounds[1] };
	},

	_linearlySpace: function(from, to, length) {
		var arr = new Array(length);
		var step = (to - from) / Math.max(length - 1, 1);

		for (var i = 0; i < length; ++i) {
			arr[i] = from + (i * step);
		}

		return arr;
	},

	/*
	 * Setter for the data
	 */
	data : function(data) {
		this._data = (null != data)? data : [];
		this._redraw();
		return this;
	},

	/*
	 * Getter/setter for the colorScale
	 */
	colorScale: function(colorScale) {
		if(undefined === colorScale) {
			return this._colorScale;
		}

		this._colorScale = colorScale;
		this._redraw();
		return this;
	},

	/*
	 * Getter/Setter for the value function
	 */
	value: function(valueFn) {
		if(undefined === valueFn) {
			return this.options.value;
		}

		this.options.value = valueFn;
		this._redraw();
		return this;
	},

	/*
	 * Getter/setter for the mouseover function
	 */
	onmouseover: function(mouseoverFn) {
		this.options.onmouseover = mouseoverFn;
		//this._redraw();
		return this;
	},

	/*
	 * Getter/setter for the mouseout function
	 */
	onmouseout: function(mouseoutFn) {
		this.options.onmouseout = mouseoutFn;
		//this._redraw();
		return this;
	},

	/*
	 * Getter/setter for the click function
	 */
	onclick: function(clickFn) {
		this.options.onclick = clickFn;
		//this._redraw();
		return this;
	}

});

L.hexbinLayer = function(options) {
	return new L.HexbinLayer(options);
};

/**
 * L is defined by the Leaflet library, see git://github.com/Leaflet/Leaflet.git for documentation
 * We extent L.Layer if it exists, L.Class otherwise. This is for backwards-compatibility with
 * Leaflet < 1.x
 */
L.PingLayer = (L.Layer ? L.Layer : L.Class).extend({
	includes: [ L.Mixin.Events ],

	/*
	 * Configuration
	 */
	options : {
		lng: function(d) {
			return d[0];
		},
		lat: function(d) {
			return d[1];
		},
		fps: 32,
		duration: 800
	},

	_lastUpdate: Date.now(),
	_fps: 0,

	_mapBounds: undefined,

	/*
	 * Public Methods
	 */

	/*
	 * Getter/setter for the radius
	 */
	radiusScale: function(radiusScale) {
		if(undefined === radiusScale) {
			return this._radiusScale;
		}

		this._radiusScale = radiusScale;
		return this;
	},

	/*
	 * Getter/setter for the opacity
	 */
	opacityScale: function(opacityScale) {
		if(undefined === opacityScale) {
			return this._opacityScale;
		}

		this._opacityScale = opacityScale;
		return this;
	},

	// Initialization of the plugin
	initialize : function(options) {
		L.setOptions(this, options);

		this._radiusScale = d3.scalePow().exponent(0.35)
			.domain([ 0, this.options.duration ])
			.range([ 3, 15 ])
			.clamp(true);
		this._opacityScale = d3.scaleLinear()
			.domain([ 0, this.options.duration ])
			.range([ 1, 0 ])
			.clamp(true);
	},

	// Called when the plugin layer is added to the map
	onAdd : function(map) {
		this._map = map;

		// Init the state of the simulation
		this._running = false;

		// Create a container for svg.
		this._container = this._initContainer();
		this._updateContainer();

		// Set up events
		map.on({'move': this._move}, this);
	},

	// Called when the plugin layer is removed from the map
	onRemove : function(map) {
		this._destroyContainer();

		// Remove events
		map.off({'move': this._move}, this);

		this._container = null;
		this._map = null;
		this._data = null;
	},

	/*
	 * Method by which to "add" pings
	 */
	ping : function(data, cssClass) {
		this._add(data, cssClass);
		this._expire();

		// Start timer if not active
		if(!this._running && this._data.length > 0) {
			this._running = true;
			this._lastUpdate = Date.now();

			var that = this;
			d3.timer(function() { return that._update.apply(that); });
		}

		return this;
	},

	getFps : function() {
		return this._fps;
	},

	getCount : function() {
		return this._data.length;
	},

	/*
	 * Private Methods
	 */

	// Initialize the Container - creates the svg pane
	_initContainer : function() {
		var container = null;

		// If the container is null or the overlay pane is empty, create the svg element for drawing
		if (null == this._container) {
			var overlayPane = this._map.getPanes().overlayPane;
			container = d3.select(overlayPane).append('svg')
				.attr('class', 'leaflet-layer leaflet-zoom-hide');
		}

		return container;
	},

	// Update the container - Updates the dimensions of the svg pane
	_updateContainer : function() {
		var bounds = this._getMapBounds();
		this._mapBounds = bounds;

		this._container
			.attr('width', bounds.width).attr('height', bounds.height)
			.style('margin-left', bounds.left + 'px')
			.style('margin-top', bounds.top + 'px');
	},

	// Cleanup the svg pane
	_destroyContainer: function() {
		// Remove the svg element
		if(null != this._container) {
			this._container.remove();
		}
	},

	// Calculate the current map bounds
	_getMapBounds: function() {
		var latLongBounds = this._map.getBounds();
		var ne = this._map.latLngToLayerPoint(latLongBounds.getNorthEast());
		var sw = this._map.latLngToLayerPoint(latLongBounds.getSouthWest());

		var bounds = {
			width: ne.x - sw.x,
			height: sw.y - ne.y,
			left: sw.x,
			top: ne.y
		};

		return bounds;
	},

	// Update the map based on zoom/pan/move
	_move: function() {
		this._updateContainer();
	},

	// Add a ping to the map
	_add : function(data, cssClass) {
		// Lazy init the data array
		if(null == this._data) this._data = [];

		// Derive the spatial data
		var geo = [ this.options.lat(data), this.options.lng(data) ];
		var point = this._map.latLngToLayerPoint(geo);
		var mapBounds = this._mapBounds;

		// Add the data to the list of pings
		var circle = {
			geo: geo,
			x: point.x - mapBounds.left, y: point.y - mapBounds.top,
			ts: Date.now(),
			nts: 0
		};
		circle.c = this._container.append('circle')
			.attr('class', (null != cssClass)? 'ping ' + cssClass : 'ping')
			.attr('cx', circle.x)
			.attr('cy', circle.y)
			.attr('r', this.radiusScale().range()[0]);

		// Push new circles
		this._data.push(circle);
	},

	// Main update loop
	_update : function() {
		var nowTs = Date.now();
		if(null == this._data) this._data = [];

		var maxIndex = -1;

		// Update everything
		for(var i=0; i < this._data.length; i++) {
			var d = this._data[i];
			var age = nowTs - d.ts;

			if(this.options.duration < age) {
				// If the blip is beyond it's life, remove it from the dom and track the lowest index to remove
				d.c.remove();
				maxIndex = i;
			}
 else {

				// If the blip is still alive, process it
				if(d.nts < nowTs) {
					d.c.attr('r', this.radiusScale()(age))
					   .attr('fill-opacity', this.opacityScale()(age))
					   .attr('stroke-opacity', this.opacityScale()(age));
					d.nts = Math.round(nowTs + 1000/this.options.fps);
				}
			}
		}

		// Delete all the aged off data at once
		if(maxIndex > -1) {
			this._data.splice(0, maxIndex + 1);
		}

		// The return function dictates whether the timer loop will continue
		this._running = (this._data.length > 0);

		if(this._running) {
			this._fps = 1000/(nowTs - this._lastUpdate);
			this._lastUpdate = nowTs;
		}

		return !this._running;
	},

	// Expire old pings
	_expire : function() {
		var maxIndex = -1;
		var nowTs = Date.now();

		// Search from the front of the array
		for(var i=0; i < this._data.length; i++) {
			var d = this._data[i];
			var age = nowTs - d.ts;

			if(this.options.duration < age) {
				// If the blip is beyond it's life, remove it from the dom and track the lowest index to remove
				d.c.remove();
				maxIndex = i;
			}
 else {
				break;
			}
		}

		// Delete all the aged off data at once
		if(maxIndex > -1) {
			this._data.splice(0, maxIndex + 1);
		}
	}

});

L.pingLayer = function(options) {
	return new L.PingLayer(options);
};

Object.defineProperty(exports, '__esModule', { value: true });

})));
//# sourceMappingURL=leaflet-d3.js.map<|MERGE_RESOLUTION|>--- conflicted
+++ resolved
@@ -101,88 +101,6 @@
 			return;
 		}
 
-<<<<<<< HEAD
-			// Update - set the fill and opacity on a transition (opacity is re-applied in case the enter transition was cancelled)
-			join.transition().duration(that.options.duration)
-				.attr('fill', function(d){
-					var val = that.options.value(d);
-					return val ? that._colorScale(val) : 'none';
-				})
-				.attr('fill-opacity', that.options.opacity)
-				.attr('stroke-opacity', that.options.opacity);
-	
-			// Enter - establish the path, the fill, and the initial opacity
-			join.enter().append('path').attr('class', 'hexbin-hexagon')
-				.attr('d', function(d){ return 'M' + d.x + ',' + d.y + that._hexLayout.hexagon(); })
-				.attr('fill', function(d){
-					var val = that.options.value(d);
-					return val ? that._colorScale(val) : 'none';
-				})
-				.attr('fill-opacity', 0.01)
-				.attr('stroke-opacity', 0.01)
-				.on('mouseover', function(d, i) {
-					if(null != that.options.onmouseover) {
-						that.options.onmouseover(d, this, that);
-					}
-				})
-				.on('mouseout', function(d, i) {
-					if(null != that.options.onmouseout) {
-						that.options.onmouseout(d, this, that);
-					}
-				})
-				.on('click', function(d, i) {
-					if(null != that.options.onclick) {
-						that.options.onclick(d, this, that);
-					}
-				})
-				.transition().duration(that.options.duration)
-					.attr('fill-opacity', that.options.opacity)
-					.attr('stroke-opacity', that.options.opacity);
-
-			// Exit
-			join.exit().transition().duration(that.options.duration)
-				.attr('fill-opacity', 0.01)
-				.attr('stroke-opacity', 0.01)
-				.remove();
-
-		},
-
-		_project : function(coord) {
-			var point = this._map.latLngToLayerPoint([ coord[1], coord[0] ]);
-			return [ point.x, point.y ];
-		},
-
-		_getBounds: function(data){
-			var that = this;
-
-			if(null == data || data.length < 1){
-				return { min: [0,0], max: [0,0]};
-			}
-
-			// bounds is [[min long, min lat], [max long, max lat]]
-			var bounds = [[999, 999], [-999, -999]];
-
-			data.forEach(function(element){
-				var x = element.point[0];
-				var y = element.point[1];
-
-				bounds[0][0] = Math.min(bounds[0][0], x);
-				bounds[0][1] = Math.min(bounds[0][1], y);
-				bounds[1][0] = Math.max(bounds[1][0], x);
-				bounds[1][1] = Math.max(bounds[1][1], y);
-			});
-
-			return { min: bounds[0], max: bounds[1] };
-		},
-
-		_linearlySpace: function(from, to, length){
-			var arr = new Array(length);
-			var step = (to - from) / Math.max(length - 1, 1);
-
-			for (var i = 0; i < length; ++i) {
-				arr[i] = from + (i * step);
-			}
-=======
 		// Generate the mapped version of the data
 		var data = that._data.map(function(d) {
 			var lng = that.options.lng(d);
@@ -256,14 +174,20 @@
 
 		// Update - set the fill and opacity on a transition (opacity is re-applied in case the enter transition was cancelled)
 		join.transition().duration(that.options.duration)
-			.attr('fill', function(d) { return that._colorScale(that.options.value(d)); })
+			.attr('fill', function(d) {
+				var val = that.options.value(d);
+				return val ? that._colorScale(val) : 'none';
+			})
 			.attr('fill-opacity', that.options.opacity)
 			.attr('stroke-opacity', that.options.opacity);
 
 		// Enter - establish the path, the fill, and the initial opacity
 		join.enter().append('path').attr('class', 'hexbin-hexagon')
 			.attr('d', function(d) { return 'M' + d.x + ',' + d.y + that._hexLayout.hexagon(); })
-			.attr('fill', function(d) { return that._colorScale(that.options.value(d)); })
+			.attr('fill', function(d) {
+				var val = that.options.value(d);
+				return val ? that._colorScale(val) : 'none';
+			})
 			.attr('fill-opacity', 0.01)
 			.attr('stroke-opacity', 0.01)
 			.on('mouseover', function(d, i) {
@@ -282,9 +206,8 @@
 				}
 			})
 			.transition().duration(that.options.duration)
-				.attr('fill-opacity', that.options.opacity)
-				.attr('stroke-opacity', that.options.opacity);
->>>>>>> 46fbfe32
+			.attr('fill-opacity', that.options.opacity)
+			.attr('stroke-opacity', that.options.opacity);
 
 		// Exit
 		join.exit()
